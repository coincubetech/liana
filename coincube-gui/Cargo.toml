--- conflicted
+++ resolved
@@ -24,12 +24,7 @@
 [dependencies]
 async-trait = "0.1"
 async-hwi = "0.0.29"
-<<<<<<< HEAD
-# TODO: Re-enable when Breez SDK fixes rand_core version conflicts
-# breez-sdk-liquid = { git = "https://github.com/breez/breez-sdk-liquid", tag = "0.11.11" }
-=======
 breez-sdk-liquid = { git = "https://github.com/breez/breez-sdk-liquid", tag = "0.11.11" }
->>>>>>> e2a15b63
 coincube-core = { path = "../coincube-core" }
 coincubed = { path = "../coincubed", default-features = false, features = [
 	"nonblocking_shutdown",
@@ -94,15 +89,13 @@
 # Used for opening URLs in browser
 open = "5.3"
 
-<<<<<<< HEAD
 # TODO: Re-enable keyring once Breez SDK updates security-framework dependency
 # keyring = { version = "3.6.3", features = [
 # 	"apple-native",
 # 	"windows-native",
 # 	"sync-secret-service",
 # ] }
-=======
->>>>>>> e2a15b63
+
 encrypted_backup = { version = "0.0.1", default-features = false, features = [
 	"miniscript_12_0",
 ], package = "bitcoin-encrypted-backup" }
