use std::collections::{HashMap, HashSet};
use std::sync::Arc;

use liana::miniscript::bitcoin::{
    bip32::{ChildNumber, Fingerprint},
    psbt::Psbt,
    Address, Txid,
};
use lianad::config::Config as DaemonConfig;

use crate::{
    app::{
        cache::{DaemonCache, FiatPrice},
        error::Error,
        view,
        wallet::Wallet,
    },
    daemon::model::*,
    export::ImportExportMessage,
    hw::HardwareWalletMessage,
    services::fiat::{
        api::{ListCurrenciesResult, PriceApiError},
        PriceSource,
    },
};

#[derive(Debug)]
pub enum Message {
<<<<<<< HEAD
    Tick,

=======
>>>>>>> 1752aad5
    UpdateDaemonCache(Result<DaemonCache, Error>),
    CacheUpdated,
    Fiat(FiatMessage),
    UpdatePanelCache(/* is current panel */ bool),
    View(view::Message),
    LoadDaemonConfig(Box<DaemonConfig>),
    DaemonConfigLoaded(Result<(), Error>),
    LoadWallet(Wallet),
    Info(Result<GetInfoResult, Error>),
    ReceiveAddress(Result<(Address, ChildNumber), Error>),
    /// Revealed addresses. The second element contains the start index used for the request.
    RevealedAddresses(
        Result<ListRevealedAddressesResult, Error>,
        Option<ChildNumber>, // start_index
    ),
    Coins(Result<Vec<Coin>, Error>),
    /// When we want both coins and tip height together.
    CoinsTipHeight(Result<Vec<Coin>, Error>, Result<i32, Error>),
    Labels(Result<HashMap<String, String>, Error>),
    SpendTxs(Result<Vec<SpendTx>, Error>),
    Psbt(Result<(Psbt, Vec<String>), Error>),
    RbfPsbt(Result<Txid, Error>),
    Recovery(Result<SpendTx, Error>),
    Signed(Fingerprint, Result<Psbt, Error>),
    WalletUpdated(Result<Arc<Wallet>, Error>),
    Updated(Result<(), Error>),
    Saved(Result<(), Error>),
    Verified(Fingerprint, Result<(), Error>),
    StartRescan(Result<(), Error>),
    HardwareWallets(HardwareWalletMessage),
    HistoryTransactionsExtension(Result<Vec<HistoryTransaction>, Error>),
    HistoryTransactions(Result<Vec<HistoryTransaction>, Error>),
    Payments(Result<Vec<Payment>, Error>),
    PaymentsExtension(Result<Vec<Payment>, Error>),
    Payment(Result<(HistoryTransaction, usize), Error>),
    LabelsUpdated(Result<HashMap<String, Option<String>>, Error>),
    BroadcastModal(Result<HashSet<Txid>, Error>),
    RbfModal(Box<HistoryTransaction>, bool, Result<HashSet<Txid>, Error>),
    Export(ImportExportMessage),
}

impl From<ImportExportMessage> for Message {
    fn from(value: ImportExportMessage) -> Self {
        Message::View(view::Message::ImportExport(value))
    }
}

#[derive(Debug)]
pub enum FiatMessage {
    GetPriceResult(FiatPrice),
    ListCurrencies(PriceSource),
    ListCurrenciesResult(PriceSource, Result<ListCurrenciesResult, PriceApiError>),
    SaveChanges,
    ValidateCurrencySetting,
}

impl From<FiatMessage> for Message {
    fn from(value: FiatMessage) -> Self {
        Message::Fiat(value)
    }
}<|MERGE_RESOLUTION|>--- conflicted
+++ resolved
@@ -26,11 +26,7 @@
 
 #[derive(Debug)]
 pub enum Message {
-<<<<<<< HEAD
     Tick,
-
-=======
->>>>>>> 1752aad5
     UpdateDaemonCache(Result<DaemonCache, Error>),
     CacheUpdated,
     Fiat(FiatMessage),
