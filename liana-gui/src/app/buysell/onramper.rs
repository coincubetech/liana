--- conflicted
+++ resolved
@@ -24,13 +24,12 @@
         "Onramper API key not configured. Please set `ONRAMPER_API_KEY` in .env".to_string()
     })?;
 
-    let mut url = WIDGET_OPTIONS
+    let url = WIDGET_OPTIONS
         .replace("{{BASE_URL}}", base_url())
         .replace("{{MODE}}", mode)
         .replace("{{API_KEY}}", &api_key)
         .replace("{{DEFAULT_FIAT}}", currency);
 
-<<<<<<< HEAD
     // insert address if provided, otherwise remove the wallets parameter entirely
     Ok(match address {
         Some(a) => url.replace("{{ADDRESS}}", a),
@@ -39,15 +38,6 @@
             url.replace("&wallets=btc:{{ADDRESS}}", "")
         }
     })
-=======
-    // insert address if any
-    if let Some(a) = address {
-        let opt = format!("&wallets=btc:{}", a);
-        url.push_str(&opt);
-    }
-
-    Ok(url)
->>>>>>> 6df31a82
 }
 
 #[cfg(test)]
