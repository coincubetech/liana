--- conflicted
+++ resolved
@@ -31,12 +31,8 @@
     ExportPsbt,
     ImportPsbt,
     OpenUrl(String),
-<<<<<<< HEAD
     BuySell(BuySellMessage),
     #[cfg(any(feature = "dev-meld", feature = "dev-onramp"))]
-=======
-    #[cfg(feature = "dev-meld")]
->>>>>>> 454891f6
     MeldBuySell(MeldBuySellMessage),
     #[cfg(feature = "webview")]
     WebviewAction(iced_webview::Action),
@@ -148,7 +144,6 @@
     Confirm,
 }
 
-<<<<<<< HEAD
 #[derive(Debug, Clone)]
 pub enum BuySellMessage {
     ShowModal,
@@ -164,9 +159,6 @@
 }
 
 #[cfg(any(feature = "dev-meld", feature = "dev-onramp"))]
-=======
-#[cfg(feature = "dev-meld")]
->>>>>>> 454891f6
 #[derive(Debug, Clone)]
 pub enum MeldBuySellMessage {
     ShowModal,
