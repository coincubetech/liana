--- conflicted
+++ resolved
@@ -116,19 +116,7 @@
             Some(BuyOrSell::Sell) => "sell",
         };
 
-<<<<<<< HEAD
-        tracing::info!(
-            "🌍 [ONRAMPER] Preparing session - ISO: {}, Currency: {}",
-            iso_code,
-            currency
-        );
-
-        tracing::info!("🌍 [ONRAMPER] Mode: {}, Address: {:?}", mode, address);
-
-        match onramper::create_widget_url(&currency, address.as_deref(), &mode) {
-=======
         match onramper::create_widget_url(&currency, address.as_deref(), &mode, network) {
->>>>>>> 27d63dfc
             Ok(url) => {
                 tracing::info!("🌍 [ONRAMPER] Generated URL: {}", url);
                 Task::batch([
@@ -137,14 +125,8 @@
                 ])
             }
             Err(error) => {
-<<<<<<< HEAD
-                tracing::error!("🌍 [ONRAMPER] Error creating URL: {}", error);
-
-                Task::done(BuySellMessage::SessionError(error))
-=======
                 tracing::error!("🌍 [ONRAMPER] Error: {}", error);
                 Task::done(BuySellMessage::SessionError(error.to_string()))
->>>>>>> 27d63dfc
             }
         }
     }
